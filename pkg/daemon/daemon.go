package daemon

import (
	"bufio"
	"fmt"
	"net"
	"os"
	"os/exec"
	"regexp"
	"strconv"
	"strings"
	"sync"
	"syscall"
	"time"

	"github.com/openshift/linuxptp-daemon/pkg/config"
	"github.com/openshift/linuxptp-daemon/pkg/dpll"
	"github.com/openshift/linuxptp-daemon/pkg/leap"

	"github.com/openshift/linuxptp-daemon/pkg/event"
	ptpnetwork "github.com/openshift/linuxptp-daemon/pkg/network"
	"github.com/openshift/linuxptp-daemon/pkg/pmc"

	"github.com/golang/glog"
	"k8s.io/client-go/kubernetes"

	ptpv1 "github.com/openshift/ptp-operator/api/v1"
)

const (
	PtpNamespace                    = "openshift-ptp"
	PTP4L_CONF_FILE_PATH            = "/etc/ptp4l.conf"
	PTP4L_CONF_DIR                  = "/ptp4l-conf"
	connectionRetryInterval         = 1 * time.Second
	eventSocket                     = "/cloud-native/events.sock"
	ClockClassChangeIndicator       = "selected best master clock"
	GPSDDefaultGNSSSerialPort       = "/dev/gnss0"
	NMEASourceDisabledIndicator     = "nmea source timed out"
	NMEASourceDisabledIndicator2    = "source ts not valid"
	InvalidMasterTimestampIndicator = "ignoring invalid master time stamp"
)

// ProcessManager manages a set of ptpProcess
// which could be ptp4l, phc2sys or timemaster.
// Processes in ProcessManager will be started
// or stopped simultaneously.
type ProcessManager struct {
	process         []*ptpProcess
	eventChannel    chan event.EventChannel
	ptpEventHandler *event.EventHandler
}

// NewProcessManager is used by unit tests
func NewProcessManager() *ProcessManager {
	process := &ptpProcess{}
	process.ptpClockThreshold = &ptpv1.PtpClockThreshold{
		HoldOverTimeout:    5,
		MaxOffsetThreshold: 100,
		MinOffsetThreshold: -100,
	}
	return &ProcessManager{
		process: []*ptpProcess{process},
	}
}

// SetTestData is used by unit tests
func (p *ProcessManager) SetTestData(name, msgTag string, ifaces config.IFaces) {
	if len(p.process) < 1 || p.process[0] == nil {
		glog.Error("process is not initialized in SetTestData()")
		return
	}
	p.process[0].name = name
	p.process[0].messageTag = msgTag
	p.process[0].ifaces = ifaces
}

// RunProcessPTPMetrics is used by unit tests
func (p *ProcessManager) RunProcessPTPMetrics(log string) {
	if len(p.process) < 1 || p.process[0] == nil {
		glog.Error("process is not initialized in RunProcessPTPMetrics()")
		return
	}
	p.process[0].processPTPMetrics(log)
}

type ptpProcess struct {
	name              string
	ifaces            config.IFaces
	ptp4lSocketPath   string
	ptp4lConfigPath   string
	configName        string
	messageTag        string
	eventCh           chan event.EventChannel
	exitCh            chan bool
	execMutex         sync.Mutex
	stopped           bool
	logFilterRegex    string
	cmd               *exec.Cmd
	depProcess        []process // these are list of dependent process which needs to be started/stopped if the parent process is starts/stops
	nodeProfile       ptpv1.PtpProfile
	parentClockClass  float64
	pmcCheck          bool
	clockType         event.ClockType
	ptpClockThreshold *ptpv1.PtpClockThreshold
}

func (p *ptpProcess) Stopped() bool {
	p.execMutex.Lock()
	me := p.stopped
	p.execMutex.Unlock()
	return me
}

func (p *ptpProcess) setStopped(val bool) {
	p.execMutex.Lock()
	p.stopped = val
	p.execMutex.Unlock()
}

// Daemon is the main structure for linuxptp instance.
// It contains all the necessary data to run linuxptp instance.
type Daemon struct {
	// node name where daemon is running
	nodeName  string
	namespace string
	// write logs to socket, this will also send metrics to the socket
	stdoutToSocket bool

	// kubeClient allows interaction with Kubernetes, including the node we are running on.
	kubeClient *kubernetes.Clientset

	ptpUpdate *LinuxPTPConfUpdate

	processManager *ProcessManager

	hwconfigs *[]ptpv1.HwConfig

	refreshNodePtpDevice *bool

	// channel ensure LinuxPTP.Run() exit when main function exits.
	// stopCh is created by main function and passed by Daemon via NewLinuxPTP()
	stopCh <-chan struct{}

	pmcPollInterval int

	// Allow vendors to include plugins
	pluginManager PluginManager

	leapManager *leap.LeapManager
}

// New LinuxPTP is called by daemon to generate new linuxptp instance
func New(
	nodeName string,
	namespace string,
	stdoutToSocket bool,
	kubeClient *kubernetes.Clientset,
	ptpUpdate *LinuxPTPConfUpdate,
	stopCh <-chan struct{},
	plugins []string,
	hwconfigs *[]ptpv1.HwConfig,
	refreshNodePtpDevice *bool,
	closeManager chan bool,
	pmcPollInterval int,
	leapManager *leap.LeapManager,
) *Daemon {
	if !stdoutToSocket {
		RegisterMetrics(nodeName)
	}
	InitializeOffsetMaps()
	pluginManager := registerPlugins(plugins)
	eventChannel := make(chan event.EventChannel, 100)
	return &Daemon{
		nodeName:             nodeName,
		namespace:            namespace,
		stdoutToSocket:       stdoutToSocket,
		kubeClient:           kubeClient,
		ptpUpdate:            ptpUpdate,
		pluginManager:        pluginManager,
		hwconfigs:            hwconfigs,
		refreshNodePtpDevice: refreshNodePtpDevice,
		pmcPollInterval:      pmcPollInterval,
		//TODO:Enable only for GM
		processManager: &ProcessManager{
			process:         nil,
			eventChannel:    eventChannel,
			ptpEventHandler: event.Init(nodeName, stdoutToSocket, eventSocket, eventChannel, closeManager, Offset, ClockState, ClockClassMetrics),
		},
		leapManager: leapManager,
		stopCh:      stopCh,
	}
}

// Run in a for loop to listen for any LinuxPTPConfUpdate changes
func (dn *Daemon) Run() {
	go dn.processManager.ptpEventHandler.ProcessEvents()
	tickerPmc := time.NewTicker(time.Second * time.Duration(dn.pmcPollInterval))
	defer tickerPmc.Stop()
	for {
		select {
		case <-dn.ptpUpdate.UpdateCh:
			err := dn.applyNodePTPProfiles()
			if err != nil {
				glog.Errorf("linuxPTP apply node profile failed: %v", err)
			}
		case <-tickerPmc.C:
			dn.HandlePmcTicker()
		case <-dn.stopCh:
			for _, p := range dn.processManager.process {
				if p != nil {
					for _, d := range p.depProcess {
						if d != nil {
							d.CmdStop()
							d = nil
						}
					}
					p.cmdStop()
					p = nil
				}
			}
			glog.Infof("linuxPTP stop signal received, existing..")
			return
		}
	}
}

func printWhenNotNil(p interface{}, description string) {
	switch v := p.(type) {
	case *string:
		if v != nil {
			glog.Info(description, ": ", *v)
		}
	case *int64:
		if v != nil {
			glog.Info(description, ": ", *v)
		}
	default:
		glog.Info(description, ": ", v)
	}
}

func (dn *Daemon) applyNodePTPProfiles() error {
	glog.Infof("in applyNodePTPProfiles")
	for _, p := range dn.processManager.process {
		if p != nil {
			glog.Infof("stopping process.... %s", p.name)
			p.cmdStop()
			if p.depProcess != nil {
				for _, d := range p.depProcess {
					if d != nil {
						d.CmdStop()
						d = nil
					}
				}
			}
			p.depProcess = nil
			p = nil
		}
	}

	// All process should have been stopped,
	// clear process in process manager.
	// Assigning processManager.process to nil releases
	// the underlying slice to the garbage
	// collector (assuming there are no other
	// references).
	dn.processManager.process = nil

	// TODO:
	// compare nodeProfile with previous config,
	// only apply when nodeProfile changes

	//clear hwconfig before updating
	*dn.hwconfigs = []ptpv1.HwConfig{}

	glog.Infof("updating NodePTPProfiles to:")
	runID := 0
	for _, profile := range dn.ptpUpdate.NodeProfiles {
		err := dn.applyNodePtpProfile(runID, &profile)
		if err != nil {
			return err
		}
		runID++
	}

	// Start all the process
	for _, p := range dn.processManager.process {
		if p != nil {
			p.eventCh = dn.processManager.eventChannel
			// start ptp4l process early , it doesn't have
			if p.depProcess == nil {
				go p.cmdRun(dn.stdoutToSocket)
			} else {
				for _, d := range p.depProcess {
					if d != nil {
						time.Sleep(3 * time.Second)
						go d.CmdRun(false)
						time.Sleep(3 * time.Second)
						dn.pluginManager.AfterRunPTPCommand(&p.nodeProfile, d.Name())
						d.MonitorProcess(config.ProcessConfig{
							ClockType:    p.clockType,
							ConfigName:   p.configName,
							EventChannel: dn.processManager.eventChannel,
							GMThreshold: config.Threshold{
								Max:             p.ptpClockThreshold.MaxOffsetThreshold,
								Min:             p.ptpClockThreshold.MinOffsetThreshold,
								HoldOverTimeout: p.ptpClockThreshold.HoldOverTimeout,
							},
							InitialPTPState: event.PTP_FREERUN,
						})
						glog.Infof("enabling dep process %s with Max %d Min %d Holdover %d", d.Name(), p.ptpClockThreshold.MaxOffsetThreshold, p.ptpClockThreshold.MinOffsetThreshold, p.ptpClockThreshold.HoldOverTimeout)
					}
				}
				go p.cmdRun(dn.stdoutToSocket)
			}
			dn.pluginManager.AfterRunPTPCommand(&p.nodeProfile, p.name)
		}
	}
	dn.pluginManager.PopulateHwConfig(dn.hwconfigs)
	*dn.refreshNodePtpDevice = true
	return nil
}

func getLogFilterRegex(nodeProfile *ptpv1.PtpProfile) string {
	logFilterRegex := "^$"
	if filter, ok := (*nodeProfile).PtpSettings["stdoutFilter"]; ok {
		logFilterRegex = filter
	}
	if logReduce, ok := (*nodeProfile).PtpSettings["logReduce"]; ok {
		if strings.ToLower(logReduce) == "true" {
			logFilterRegex = fmt.Sprintf("%s|^.*master offset.*$", logFilterRegex)
		}
	}
	if logFilterRegex != "^$" {
		glog.Infof("%s logFilterRegex='%s'\n", *nodeProfile.Name, logFilterRegex)
	}
	return logFilterRegex
}

func printNodeProfile(nodeProfile *ptpv1.PtpProfile) {
	glog.Infof("------------------------------------")
	printWhenNotNil(nodeProfile.Name, "Profile Name")
	printWhenNotNil(nodeProfile.Interface, "Interface")
	printWhenNotNil(nodeProfile.Ptp4lOpts, "Ptp4lOpts")
	printWhenNotNil(nodeProfile.Ptp4lConf, "Ptp4lConf")
	printWhenNotNil(nodeProfile.Phc2sysOpts, "Phc2sysOpts")
	printWhenNotNil(nodeProfile.Phc2sysConf, "Phc2sysConf")
	printWhenNotNil(nodeProfile.Ts2PhcOpts, "Ts2PhcOpts")
	printWhenNotNil(nodeProfile.Ts2PhcConf, "Ts2PhcConf")
	printWhenNotNil(nodeProfile.PtpSchedulingPolicy, "PtpSchedulingPolicy")
	printWhenNotNil(nodeProfile.PtpSchedulingPriority, "PtpSchedulingPriority")
	printWhenNotNil(nodeProfile.PtpSettings, "PtpSettings")
	glog.Infof("------------------------------------")
}

func (dn *Daemon) applyNodePtpProfile(runID int, nodeProfile *ptpv1.PtpProfile) error {

	dn.pluginManager.OnPTPConfigChange(nodeProfile)

	ptp_processes := []string{
		ts2phcProcessName,
		ptp4lProcessName,
		phcProcessName,
	}

	var err error
	var cmdLine string
	var configPath string
	var socketPath string
	var configFile string
	var configInput *string
	var configOpts *string
	var messageTag string
	var cmd *exec.Cmd
	var pProcess string

	for _, p := range ptp_processes {
		pProcess = p
		switch pProcess {
		case ptp4lProcessName:
			configInput = nodeProfile.Ptp4lConf
			configOpts = nodeProfile.Ptp4lOpts
			if configOpts == nil {
				_configOpts := " "
				configOpts = &_configOpts
			}
			socketPath = fmt.Sprintf("/var/run/ptp4l.%d.socket", runID)
			configFile = fmt.Sprintf("ptp4l.%d.config", runID)
			configPath = fmt.Sprintf("/var/run/%s", configFile)
			messageTag = fmt.Sprintf("[ptp4l.%d.config]", runID)
		case phcProcessName:
			configInput = nodeProfile.Phc2sysConf
			configOpts = nodeProfile.Phc2sysOpts
			socketPath = fmt.Sprintf("/var/run/ptp4l.%d.socket", runID)
			configFile = fmt.Sprintf("phc2sys.%d.config", runID)
			configPath = fmt.Sprintf("/var/run/%s", configFile)
			messageTag = fmt.Sprintf("[ptp4l.%d.config]", runID)
		case ts2phcProcessName:
			configInput = nodeProfile.Ts2PhcConf
			configOpts = nodeProfile.Ts2PhcOpts
			socketPath = fmt.Sprintf("/var/run/ptp4l.%d.socket", runID)
			configFile = fmt.Sprintf("ts2phc.%d.config", runID)
			configPath = fmt.Sprintf("/var/run/%s", configFile)
			messageTag = fmt.Sprintf("[ts2phc.%d.config]", runID)
		}

		if configOpts == nil || *configOpts == "" {
			glog.Infof("configOpts empty, skipping: %s", pProcess)
			continue
		}

		output := &ptp4lConf{}
		err = output.populatePtp4lConf(configInput)
		if err != nil {
			printNodeProfile(nodeProfile)
			return err
		}

		clockType := output.clock_type
		output.profile_name = *nodeProfile.Name

		if nodeProfile.Interface != nil && *nodeProfile.Interface != "" {
			output.sections = append([]ptp4lConfSection{{
				options:     map[string]string{},
				sectionName: fmt.Sprintf("[%s]", *nodeProfile.Interface)}}, output.sections...)
		} else {
			iface := string("")
			nodeProfile.Interface = &iface
		}

		for index, section := range output.sections {
			if section.sectionName == "[global]" {
				section.options["message_tag"] = messageTag
				section.options["uds_address"] = socketPath
				if gnssSerialPort, ok := section.options["ts2phc.nmea_serialport"]; ok {
					output.gnss_serial_port = strings.TrimSpace(gnssSerialPort)
					section.options["ts2phc.nmea_serialport"] = GPSPIPE_SERIALPORT
				}
				if _, ok := section.options["leapfile"]; ok || pProcess == ts2phcProcessName { // not required to check process if leapfile is always included
					section.options["leapfile"] = fmt.Sprintf("%s/%s", config.DefaultLeapConfigPath, os.Getenv("NODE_NAME"))
				}
				output.sections[index] = section
			}
		}

		// This adds the flags needed for monitor
		addFlagsForMonitor(p, configOpts, output, dn.stdoutToSocket)
		configOutput, ifaces := output.renderPtp4lConf()
		for i := range ifaces {
			ifaces[i].PhcId = ptpnetwork.GetPhcId(ifaces[i].Name)
		}

		if configInput != nil {
			*configInput = configOutput
		}

		cmdLine = fmt.Sprintf("/usr/sbin/%s -f %s  %s ", p, configPath, *configOpts)
		cmdLine = addScheduling(nodeProfile, cmdLine)
		args := strings.Split(cmdLine, " ")
		cmd = exec.Command(args[0], args[1:]...)
		dprocess := ptpProcess{
			name:              p,
			ifaces:            ifaces,
			ptp4lConfigPath:   configPath,
			ptp4lSocketPath:   socketPath,
			configName:        configFile,
			messageTag:        messageTag,
			exitCh:            make(chan bool),
			stopped:           false,
			logFilterRegex:    getLogFilterRegex(nodeProfile),
			cmd:               cmd,
			depProcess:        []process{},
			nodeProfile:       *nodeProfile,
			clockType:         clockType,
			ptpClockThreshold: getPTPThreshold(nodeProfile),
		}
		//TODO HARDWARE PLUGIN for e810
		if pProcess == ts2phcProcessName { //& if the x plugin is enabled
			if output.gnss_serial_port == "" {
				output.gnss_serial_port = GPSPIPE_SERIALPORT
			}
			//TODO: move this to plugin or call it from hwplugin or leave it here and remove Hardcoded
			gmInterface := dprocess.ifaces.GetGMInterface().Name

			if e := mkFifo(); e != nil {
				glog.Errorf("Error creating named pipe, GNSS monitoring will not work as expected %s", e.Error())
			}

			gpsDaemon := &GPSD{
				name:        GPSD_PROCESSNAME,
				execMutex:   sync.Mutex{},
				cmd:         nil,
				serialPort:  output.gnss_serial_port,
				exitCh:      make(chan struct{}),
				gmInterface: gmInterface,
				stopped:     false,
				messageTag:  messageTag,
<<<<<<< HEAD
				leapManager: dn.leapManager,
=======
				ublxTool:    nil,
>>>>>>> c7746357
			}
			gpsDaemon.CmdInit()
			gpsDaemon.cmdLine = addScheduling(nodeProfile, gpsDaemon.cmdLine)
			args = strings.Split(gpsDaemon.cmdLine, " ")
			gpsDaemon.cmd = exec.Command(args[0], args[1:]...)
			dprocess.depProcess = append(dprocess.depProcess, gpsDaemon)

			// init gpspipe
			gpsPipeDaemon := &gpspipe{
				name:       GPSPIPE_PROCESSNAME,
				execMutex:  sync.Mutex{},
				cmd:        nil,
				serialPort: GPSPIPE_SERIALPORT,
				exitCh:     make(chan struct{}),
				stopped:    false,
				messageTag: messageTag,
			}
			gpsPipeDaemon.CmdInit()
			gpsPipeDaemon.cmdLine = addScheduling(nodeProfile, gpsPipeDaemon.cmdLine)
			args = strings.Split(gpsPipeDaemon.cmdLine, " ")
			gpsPipeDaemon.cmd = exec.Command(args[0], args[1:]...)
			dprocess.depProcess = append(dprocess.depProcess, gpsPipeDaemon)

			// init dpll
			// TODO: Try to inject DPLL depProcess via plugin ?
			var localMaxHoldoverOffSet uint64 = dpll.LocalMaxHoldoverOffSet
			var localHoldoverTimeout uint64 = dpll.LocalHoldoverTimeout
			var maxInSpecOffset uint64 = dpll.MaxInSpecOffset
			var clockId uint64
			phaseOffsetPinFilter := map[string]string{}
			for _, iface := range dprocess.ifaces {
				var eventSource []event.EventSource
				if iface.Source == event.GNSS || iface.Source == event.PPS {
					glog.Info("Init dpll: ptp settings ", (*nodeProfile).PtpSettings)
					for k, v := range (*nodeProfile).PtpSettings {
						glog.Info("Init dpll: ptp kv ", k, " ", v)
						if strings.Contains(k, strings.Join([]string{iface.Name, "phaseOffset"}, ".")) {
							filterKey := strings.Split(k, ".")
							property := filterKey[len(filterKey)-1]
							phaseOffsetPinFilter[property] = v
							glog.Infof("dpll phase offset filter property: %s[%s]=%s", iface.Name, property, v)
							continue
						}
						i, err := strconv.ParseUint(v, 10, 64)
						if err != nil {
							continue
						}
						if k == dpll.LocalMaxHoldoverOffSetStr {
							localMaxHoldoverOffSet = i
						}
						if k == dpll.LocalHoldoverTimeoutStr {
							localHoldoverTimeout = i
						}
						if k == dpll.MaxInSpecOffsetStr {
							maxInSpecOffset = i
						}
						if k == fmt.Sprintf("%s[%s]", dpll.ClockIdStr, iface.Name) {
							clockId = i
						}
					}
					if iface.Source == event.PPS {
						eventSource = []event.EventSource{event.PPS}
					} else {
						eventSource = []event.EventSource{event.GNSS}
					}
					// pass array of ifaces which has source + clockId -
					// here we have multiple dpll objects identified by clock id
					// depends on will be either PPS or  GNSS,
					// ONLY the one with GNSS dependcy will go to HOLDOVER
					dpllDaemon := dpll.NewDpll(clockId, localMaxHoldoverOffSet, localHoldoverTimeout,
						maxInSpecOffset, iface.Name, eventSource, dpll.NONE, dn.GetPhaseOffsetPinFilter(nodeProfile))
					glog.Infof("depending on %s", dpllDaemon.DependsOn())
					dpllDaemon.CmdInit()
					dprocess.depProcess = append(dprocess.depProcess, dpllDaemon)
				}

			}
		}
		err = os.WriteFile(configPath, []byte(configOutput), 0644)
		if err != nil {
			printNodeProfile(nodeProfile)
			return fmt.Errorf("failed to write the configuration file named %s: %v", configPath, err)
		}
		printNodeProfile(nodeProfile)
		dn.processManager.process = append(dn.processManager.process, &dprocess)
	}

	return nil
}

func (dn *Daemon) GetPhaseOffsetPinFilter(nodeProfile *ptpv1.PtpProfile) map[string]map[string]string {
	phaseOffsetPinFilter := map[string]map[string]string{}
	for k, v := range (*nodeProfile).PtpSettings {
		if strings.Contains(k, "phaseOffsetFilter") {
			filterKey := strings.Split(k, ".")
			property := filterKey[len(filterKey)-1]
			clockIdStr := filterKey[len(filterKey)-2]
			if len(phaseOffsetPinFilter[clockIdStr]) == 0 {
				phaseOffsetPinFilter[clockIdStr] = map[string]string{}
			}
			phaseOffsetPinFilter[clockIdStr][property] = v
			continue
		}
	}
	return phaseOffsetPinFilter
}

func (dn *Daemon) HandlePmcTicker() {
	for _, p := range dn.processManager.process {
		if p.name == ptp4lProcessName {
			p.pmcCheck = true
		}
	}
}

// Add fifo scheduling if specified in nodeProfile
func addScheduling(nodeProfile *ptpv1.PtpProfile, cmdLine string) string {
	if nodeProfile.PtpSchedulingPolicy != nil && *nodeProfile.PtpSchedulingPolicy == "SCHED_FIFO" {
		if nodeProfile.PtpSchedulingPriority == nil {
			glog.Errorf("Priority must be set for SCHED_FIFO; using default scheduling.")
			return cmdLine
		}
		priority := *nodeProfile.PtpSchedulingPriority
		if priority < 1 || priority > 65 {
			glog.Errorf("Invalid priority %d; using default scheduling.", priority)
			return cmdLine
		}
		cmdLine = fmt.Sprintf("/bin/chrt -f %d %s", priority, cmdLine)
		glog.Infof(cmdLine)
		return cmdLine
	}
	return cmdLine
}

func processStatus(c *net.Conn, processName, messageTag string, status int64) {
	cfgName := strings.Replace(strings.Replace(messageTag, "]", "", 1), "[", "", 1)
	// ptp4l[5196819.100]: [ptp4l.0.config] PTP_PROCESS_STOPPED:0/1
	deadProcessMsg := fmt.Sprintf("%s[%d]:[%s] PTP_PROCESS_STATUS:%d\n", processName, time.Now().Unix(), cfgName, status)
	UpdateProcessStatusMetrics(processName, cfgName, status)
	glog.Infof("%s\n", deadProcessMsg)
	if c == nil {
		return
	}
	_, err := (*c).Write([]byte(deadProcessMsg))
	if err != nil {
		glog.Errorf("Write error sending ptp4l/phc2sys process healths status%s:", err)
	}
}

func (p *ptpProcess) updateClockClass(c *net.Conn) {
	defer func() {
		if r := recover(); r != nil {
			glog.Errorf("Recovered in f %#v", r)
		}
	}()
	if _, matches, e := pmc.RunPMCExp(p.configName, pmc.CmdGetParentDataSet, pmc.ClockClassChangeRegEx); e == nil {
		//regex: 'gm.ClockClass[[:space:]]+(\d+)'
		//match  1: 'gm.ClockClass                         135'
		//match  2: '135'
		if len(matches) > 1 {
			var parseError error
			var clockClass float64
			if clockClass, parseError = strconv.ParseFloat(matches[1], 64); parseError == nil {
				if clockClass != p.parentClockClass {
					p.parentClockClass = clockClass
					glog.Infof("clock change event identified")
					//ptp4l[5196819.100]: [ptp4l.0.config] CLOCK_CLASS_CHANGE:248
					clockClassOut := fmt.Sprintf("%s[%d]:[%s] CLOCK_CLASS_CHANGE %f\n", p.name, time.Now().Unix(), p.configName, clockClass)
					fmt.Printf("%s", clockClassOut)
					if c == nil {
						UpdateClockClassMetrics(clockClass) // no socket then update metrics
					} else {
						_, err := (*c).Write([]byte(clockClassOut))
						if err != nil {
							glog.Errorf("failed to write class change event %s", err.Error())
						}
					}
				}
			} else {
				glog.Errorf("parse error in clock class value %s", parseError)
			}
		} else {
			glog.Infof("clock class change value not found via PMC")
		}
	} else {
		glog.Error("error parsing PMC util for clock class change event")
	}
}

// cmdRun runs given ptpProcess and restarts on errors
func (p *ptpProcess) cmdRun(stdoutToSocket bool) {
	var c net.Conn
	done := make(chan struct{}) // Done setting up logging.  Go ahead and wait for process
	defer func() {
		if stdoutToSocket && c != nil {
			if err := c.Close(); err != nil {
				glog.Errorf("closing connection returned error %s", err)
			}
		}
		p.exitCh <- true
	}()

	logFilterRegex, regexErr := regexp.Compile(p.logFilterRegex)
	if regexErr != nil {
		glog.Infof("Failed parsing regex %s for %s: %d.  Defaulting to accept all", p.logFilterRegex, p.configName, regexErr)
	}

	for {
		glog.Infof("Starting %s...", p.name)
		glog.Infof("%s cmd: %+v", p.name, p.cmd)

		//
		// don't discard process stderr output
		//
		p.cmd.Stderr = os.Stderr
		cmdReader, err := p.cmd.StdoutPipe()
		if err != nil {
			glog.Errorf("CmdRun() error creating StdoutPipe for %s: %v", p.name, err)
			break
		}
		if !stdoutToSocket {
			scanner := bufio.NewScanner(cmdReader)
			processStatus(nil, p.name, p.messageTag, PtpProcessUp)
			go func() {
				for scanner.Scan() {
					output := scanner.Text()
					if regexErr != nil || !logFilterRegex.MatchString(output) {
						fmt.Printf("%s\n", output)
					}
					p.processPTPMetrics(output)
					if p.name == ptp4lProcessName {
						if strings.Contains(output, ClockClassChangeIndicator) {
							go p.updateClockClass(nil)
						}
					}
				}
				done <- struct{}{}
			}()
		} else {
			go func() {
			connect:
				select {
				case <-p.exitCh:
					done <- struct{}{}
				default:
					c, err = net.Dial("unix", eventSocket)
					if err != nil {
						glog.Errorf("error trying to connect to event socket")
						time.Sleep(connectionRetryInterval)
						goto connect
					}
				}
				scanner := bufio.NewScanner(cmdReader)
				processStatus(&c, p.name, p.messageTag, PtpProcessUp)
				for scanner.Scan() {
					output := scanner.Text()
					if p.pmcCheck {
						p.pmcCheck = false
						go p.updateClockClass(&c)
					}

					if regexErr != nil || !logFilterRegex.MatchString(output) {
						fmt.Printf("%s\n", output)
					}
					out := fmt.Sprintf("%s\n", output)

					// for ts2phc, we need to extract metrics to identify GM state
					p.processPTPMetrics(output)
					if p.name == ptp4lProcessName {
						if strings.Contains(output, ClockClassChangeIndicator) {
							go p.updateClockClass(&c)
						}
					}
					_, err2 := c.Write([]byte(out))
					if err2 != nil {
						glog.Errorf("Write %s error %s:", out, err2)
						goto connect
					}
				}
				done <- struct{}{}
			}()
		}
		// Don't restart after termination
		if !p.Stopped() {
			err = p.cmd.Start() // this is asynchronous call,
			if err != nil {
				glog.Errorf("CmdRun() error starting %s: %v", p.name, err)
			}
		}
		<-done // goroutine is done
		err = p.cmd.Wait()
		if err != nil {
			glog.Errorf("CmdRun() error waiting for %s: %v", p.name, err)
		}
		if stdoutToSocket && c != nil {
			processStatus(&c, p.name, p.messageTag, PtpProcessDown)
		} else {
			processStatus(nil, p.name, p.messageTag, PtpProcessDown)
		}

		time.Sleep(connectionRetryInterval) // Delay to prevent flooding restarts if startup fails
		// Don't restart after termination
		if p.Stopped() {
			glog.Infof("Not recreating %s...", p.name)
			break
		} else {
			glog.Infof("Recreating %s...", p.name)
			newCmd := exec.Command(p.cmd.Args[0], p.cmd.Args[1:]...)
			p.cmd = newCmd
		}
		if stdoutToSocket && c != nil {
			if err2 := c.Close(); err2 != nil {
				glog.Errorf("closing connection returned error %s", err2)
			}
		}
	}
}

// for ts2phc along with processing metrics need to identify event
func (p *ptpProcess) processPTPMetrics(output string) {
	if p.name == ts2phcProcessName && (strings.Contains(output, NMEASourceDisabledIndicator) ||
		strings.Contains(output, InvalidMasterTimestampIndicator) ||
		strings.Contains(output, NMEASourceDisabledIndicator2)) { //TODO identify which interface lost nmea or 1pps
		iface := p.ifaces.GetGMInterface().Name
		p.ProcessTs2PhcEvents(faultyOffset, ts2phcProcessName, iface, map[event.ValueType]interface{}{event.NMEA_STATUS: int64(0)})
		glog.Error("nmea string lost") //TODO: add for 1pps lost
	} else {
		configName, source, ptpOffset, _, iface := extractMetrics(p.messageTag, p.name, p.ifaces, output)
		if iface != "" { // for ptp4l/phc2sys this function only update metrics
			var values map[event.ValueType]interface{}
			ifaceName := masterOffsetIface.getByAlias(configName, iface).name
			if iface != clockRealTime && p.name == ts2phcProcessName {
				eventSource := p.ifaces.GetEventSource(ifaceName)
				if eventSource == event.GNSS {
					values = map[event.ValueType]interface{}{event.NMEA_STATUS: int64(1)}
				}
			}
			p.ProcessTs2PhcEvents(ptpOffset, source, ifaceName, values)
		}
	}
}

// cmdStop stops ptpProcess launched by cmdRun
func (p *ptpProcess) cmdStop() {
	glog.Infof("stopping %s...", p.name)
	if p.cmd == nil {
		return
	}
	p.setStopped(true)
	if p.cmd.Process != nil {
		glog.Infof("Sending TERM to (%s) PID: %d", p.name, p.cmd.Process.Pid)
		err := p.cmd.Process.Signal(syscall.SIGTERM)
		if err != nil {
			// If the process is already terminated, we will get an error here
			glog.Errorf("failed to send SIGTERM to %s (%d): %v", p.name, p.cmd.Process.Pid, err)
			return
		}
	}
	if p.ptp4lConfigPath != "" {
		err := os.Remove(p.ptp4lConfigPath)
		if err != nil {
			glog.Errorf("failed to remove ptp4l config path %s: %v", p.ptp4lConfigPath, err)
		}
	}
	<-p.exitCh
	glog.Infof("Process %s (%d) terminated", p.name, p.cmd.Process.Pid)
}

func getPTPThreshold(nodeProfile *ptpv1.PtpProfile) *ptpv1.PtpClockThreshold {
	if nodeProfile.PtpClockThreshold != nil {
		return &ptpv1.PtpClockThreshold{
			HoldOverTimeout:    nodeProfile.PtpClockThreshold.HoldOverTimeout,
			MaxOffsetThreshold: nodeProfile.PtpClockThreshold.MaxOffsetThreshold,
			MinOffsetThreshold: nodeProfile.PtpClockThreshold.MinOffsetThreshold,
		}
	} else {
		return &ptpv1.PtpClockThreshold{
			HoldOverTimeout:    5,
			MaxOffsetThreshold: 100,
			MinOffsetThreshold: -100,
		}
	}
}

func (p *ptpProcess) MonitorEvent(offset float64, clockState string) {
	// not implemented
}

func (p *ptpProcess) ProcessTs2PhcEvents(ptpOffset float64, source string, iface string, extraValue map[event.ValueType]interface{}) {
	var ptpState event.PTPState
	ptpState = event.PTP_FREERUN
	ptpOffsetInt64 := int64(ptpOffset)
	if ptpOffsetInt64 <= p.ptpClockThreshold.MaxOffsetThreshold &&
		ptpOffsetInt64 >= p.ptpClockThreshold.MinOffsetThreshold {
		ptpState = event.PTP_LOCKED
	}
	if source == ts2phcProcessName { // for ts2phc send it to event to create metrics and events
		var values = make(map[event.ValueType]interface{})

		values[event.OFFSET] = ptpOffsetInt64
		for k, v := range extraValue {
			values[k] = v
		}
		select {
		case p.eventCh <- event.EventChannel{
			ProcessName: event.TS2PHC,
			State:       ptpState,
			CfgName:     p.configName,
			IFace:       iface,
			Values:      values,
			ClockType:   p.clockType,
			Time:        time.Now().UnixMilli(),
			WriteToLog: func() bool { // only write to log if there is something extra
				if len(extraValue) > 0 {
					return true
				}
				return false
			}(),
			Reset: false,
		}:
		default:
		}
	} else {
		if iface != "" && iface != clockRealTime {
			r := []rune(iface)
			iface = string(r[:len(r)-1]) + "x"
		}
		if ptpState == event.PTP_LOCKED {
			updateClockStateMetrics(p.name, iface, LOCKED)
		} else {
			updateClockStateMetrics(p.name, iface, FREERUN)
		}
	}

}<|MERGE_RESOLUTION|>--- conflicted
+++ resolved
@@ -495,11 +495,8 @@
 				gmInterface: gmInterface,
 				stopped:     false,
 				messageTag:  messageTag,
-<<<<<<< HEAD
 				leapManager: dn.leapManager,
-=======
 				ublxTool:    nil,
->>>>>>> c7746357
 			}
 			gpsDaemon.CmdInit()
 			gpsDaemon.cmdLine = addScheduling(nodeProfile, gpsDaemon.cmdLine)
